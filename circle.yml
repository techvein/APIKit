--- conflicted
+++ resolved
@@ -18,13 +18,8 @@
 
 test:
   override:
-<<<<<<< HEAD
     - carthage build --no-skip-current
-    - pod lib lint --allow-warnings
-=======
-    - ./script/check-carthage-compatibility
     - pod lib lint
->>>>>>> 210223b6
     - set -o pipefail && xcodebuild test -scheme APIKit-iOS | xcpretty -c -r junit -o $CIRCLE_TEST_REPORTS/test-report-ios.xml
     - set -o pipefail && xcodebuild test -scheme APIKit-Mac | xcpretty -c -r junit -o $CIRCLE_TEST_REPORTS/test-report-mac.xml
     - set -o pipefail && xcodebuild build -scheme DemoApp -sdk iphonesimulator | xcpretty -c