--- conflicted
+++ resolved
@@ -42,12 +42,8 @@
 
 ## Requirements
 
-<<<<<<< HEAD
+- Swift 1.1
 - iOS 8.0 or later (if you use Carthage), iOS 7.0 if you copy sources
-=======
-- Swift 1.1
-- iOS 7.0 or later
->>>>>>> 3c807061
 - Mac OS 10.9 or later
 
 If you want to use APIKit with Swift 1.2, try `swift-1.2` branch.
@@ -158,19 +154,6 @@
 
 To create error that contains `message` in response, override `API.responseErrorFromObject(object:)` and return `NSError` using response object.
 
-<<<<<<< HEAD
-                if let dictionaries = object["items"] as? [NSDictionary] {
-                    for dictionary in dictionaries {
-                        if let user = User(dictionary: dictionary) {
-                            users.append(user)
-                        }
-                    }
-                }
-
-                return users
-            }
-        }
-=======
 ```swift
 public override class func responseErrorFromObject(object: AnyObject) -> NSError {
     if let message = (object as? NSDictionary)?["message"] as? String {
@@ -179,7 +162,6 @@
     } else {
         let userInfo = [NSLocalizedDescriptionKey: "unresolved error occurred."]
         return NSError(domain: "YourAppAPIErrorDomain", code: 40001, userInfo: userInfo)
->>>>>>> 3c807061
     }
 }
 ```
