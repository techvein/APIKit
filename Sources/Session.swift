import Foundation
import Result

private var taskRequestKey = 0

/// `Session` manages tasks for HTTP/HTTPS requests.
open class Session {
    /// The adapter that connects `Session` instance and lower level backend.
    public let adapter: SessionAdapter

    /// The default callback queue for `send(_:handler:)`.
    public let callbackQueue: CallbackQueue

    /// Returns `Session` instance that is initialized with `adapter`.
    /// - parameter adapter: The adapter that connects lower level backend with Session interface.
    /// - parameter callbackQueue: The default callback queue for `send(_:handler:)`.
    public init(adapter: SessionAdapter, callbackQueue: CallbackQueue = .main) {
        self.adapter = adapter
        self.callbackQueue = callbackQueue
    }

    // Shared session for class methods
    private static let privateShared: Session = {
        let configuration = URLSessionConfiguration.default
        let adapter = URLSessionAdapter(configuration: configuration)
        return Session(adapter: adapter)
    }()

    /// The shared `Session` instance for class methods, `Session.send(_:handler:)` and `Session.cancelRequests(with:passingTest:)`.
    open class var shared: Session {
        return privateShared
    }

    /// Calls `send(_:handler:)` of `sharedSession`.
    /// - parameter request: The request to be sent.
    /// - parameter callbackQueue: The queue where the handler runs. If this parameters is `nil`, default `callbackQueue` of `Session` will be used.
    /// - parameter handler: The closure that receives result of the request.
    /// - returns: The new session task.
    @discardableResult
<<<<<<< HEAD
    open class func send<Req: Request>(_ request: Req, callbackQueue: CallbackQueue? = nil, handler: @escaping (Result<Req.Response, SessionTaskError>) -> Void = { _ in }) -> SessionTask? {
        return shared.send(request, callbackQueue: callbackQueue, handler: handler)
=======
    open class func send<Request: APIKit.Request>(_ request: Request, callbackQueue: CallbackQueue? = nil, handler: @escaping (Result<Request.Response, SessionTaskError>) -> Void = { _ in }) -> SessionTask? {
        return sharedSession.send(request, callbackQueue: callbackQueue, handler: handler)
>>>>>>> 3a17a000
    }

    /// Calls `cancelRequests(with:passingTest:)` of `sharedSession`.
    open class func cancelRequests<Req: Request>(with requestType: Req.Type, passingTest test: @escaping (Req) -> Bool = { _ in true }) {
        shared.cancelRequests(with: requestType, passingTest: test)
    }

    /// Sends a request and receives the result as the argument of `handler` closure. This method takes
    /// a type parameter `Request` that conforms to `Request` protocol. The result of passed request is
    /// expressed as `Result<Request.Response, SessionTaskError>`. Since the response type
    /// `Request.Response` is inferred from `Request` type parameter, the it changes depending on the request type.
    /// - parameter request: The request to be sent.
    /// - parameter callbackQueue: The queue where the handler runs. If this parameters is `nil`, default `callbackQueue` of `Session` will be used.
    /// - parameter handler: The closure that receives result of the request.
    /// - returns: The new session task.
    @discardableResult
    open func send<Request: APIKit.Request>(_ request: Request, callbackQueue: CallbackQueue? = nil, handler: @escaping (Result<Request.Response, SessionTaskError>) -> Void = { _ in }) -> SessionTask? {
        let callbackQueue = callbackQueue ?? self.callbackQueue

        let urlRequest: URLRequest
        do {
            urlRequest = try request.buildURLRequest()
        } catch {
            callbackQueue.execute {
                handler(.failure(.requestError(error)))
            }
            return nil
        }

        let task = adapter.createTask(with: urlRequest) { data, urlResponse, error in
            let result: Result<Request.Response, SessionTaskError>

            switch (data, urlResponse, error) {
            case (_, _, let error?):
                result = .failure(.connectionError(error))

            case (let data?, let urlResponse as HTTPURLResponse, _):
                do {
                    result = .success(try request.parse(data: data as Data, urlResponse: urlResponse))
                } catch {
                    result = .failure(.responseError(error))
                }

            default:
                result = .failure(.responseError(ResponseError.nonHTTPURLResponse(urlResponse)))
            }

            callbackQueue.execute {
                handler(result)
            }
        }

        setRequest(request, forTask: task)
        task.resume()

        return task
    }

    /// Cancels requests that passes the test.
    /// - parameter requestType: The request type to cancel.
    /// - parameter test: The test closure that determines if a request should be cancelled or not.
    open func cancelRequests<Req: Request>(with requestType: Req.Type, passingTest test: @escaping (Req) -> Bool = { _ in true }) {
        adapter.getTasks { [weak self] tasks in
            return tasks
                .filter { task in
                    if let request = self?.requestForTask(task) as Req? {
                        return test(request)
                    } else {
                        return false
                    }
                }
                .forEach { $0.cancel() }
        }
    }

    private func setRequest<Request: APIKit.Request>(_ request: Request, forTask task: SessionTask) {
        objc_setAssociatedObject(task, &taskRequestKey, request, .OBJC_ASSOCIATION_RETAIN_NONATOMIC)
    }

    private func requestForTask<Request: APIKit.Request>(_ task: SessionTask) -> Request? {
        return objc_getAssociatedObject(task, &taskRequestKey) as? Request
    }
}<|MERGE_RESOLUTION|>--- conflicted
+++ resolved
@@ -37,13 +37,8 @@
     /// - parameter handler: The closure that receives result of the request.
     /// - returns: The new session task.
     @discardableResult
-<<<<<<< HEAD
-    open class func send<Req: Request>(_ request: Req, callbackQueue: CallbackQueue? = nil, handler: @escaping (Result<Req.Response, SessionTaskError>) -> Void = { _ in }) -> SessionTask? {
+    open class func send<Request: APIKit.Request>(_ request: Request, callbackQueue: CallbackQueue? = nil, handler: @escaping (Result<Request.Response, SessionTaskError>) -> Void = { _ in }) -> SessionTask? {
         return shared.send(request, callbackQueue: callbackQueue, handler: handler)
-=======
-    open class func send<Request: APIKit.Request>(_ request: Request, callbackQueue: CallbackQueue? = nil, handler: @escaping (Result<Request.Response, SessionTaskError>) -> Void = { _ in }) -> SessionTask? {
-        return sharedSession.send(request, callbackQueue: callbackQueue, handler: handler)
->>>>>>> 3a17a000
     }
 
     /// Calls `cancelRequests(with:passingTest:)` of `sharedSession`.
