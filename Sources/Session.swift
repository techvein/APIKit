import Foundation
import Result

private var taskRequestKey = 0

/// `Session` manages tasks for HTTP/HTTPS requests.
open class Session {
    /// The adapter that connects `Session` instance and lower level backend.
    public let adapter: SessionAdapter

    /// The default callback queue for `send(_:handler:)`.
    public let callbackQueue: CallbackQueue

    /// Returns `Session` instance that is initialized with `adapter`.
    /// - parameter adapter: The adapter that connects lower level backend with Session interface.
    /// - parameter callbackQueue: The default callback queue for `send(_:handler:)`.
    public init(adapter: SessionAdapter, callbackQueue: CallbackQueue = .main) {
        self.adapter = adapter
        self.callbackQueue = callbackQueue
    }

    // Shared session for class methods
    private static let privateSharedSession: Session = {
        let configuration = URLSessionConfiguration.default
        let adapter = URLSessionAdapter(configuration: configuration)
        return Session(adapter: adapter)
    }()

    /// The shared `Session` instance for class methods, `Session.send(_:handler:)` and `Session.cancelRequests(withType:passingTest:)`.
    open class var sharedSession: Session {
        return privateSharedSession
    }

    /// Calls `send(_:handler:)` of `sharedSession`.
    /// - parameter request: The request to be sent.
    /// - parameter callbackQueue: The queue where the handler runs. If this parameters is `nil`, default `callbackQueue` of `Session` will be used.
    /// - parameter handler: The closure that receives result of the request.
    /// - returns: The new session task.
    @discardableResult
<<<<<<< HEAD
    open class func send<Request: APIKit.Request>(_ request: Request, callbackQueue: CallbackQueue? = nil, handler: @escaping (Result<Request.Response, SessionTaskError>) -> Void = { _ in }) -> SessionTaskType? {
=======
    open class func send<Req: Request>(_ request: Req, callbackQueue: CallbackQueue? = nil, handler: @escaping (Result<Req.Response, SessionTaskError>) -> Void = { _ in }) -> SessionTask? {
>>>>>>> d7212c1b
        return sharedSession.send(request, callbackQueue: callbackQueue, handler: handler)
    }

    /// Calls `cancelRequests(withType:passingTest:)` of `sharedSession`.
    open class func cancelRequests<Req: Request>(withType requestType: Req.Type, passingTest test: @escaping (Req) -> Bool = { _ in true }) {
        sharedSession.cancelRequests(withType: requestType, passingTest: test)
    }

    /// Sends a request and receives the result as the argument of `handler` closure. This method takes
    /// a type parameter `Request` that conforms to `Request` protocol. The result of passed request is
    /// expressed as `Result<Request.Response, SessionTaskError>`. Since the response type
    /// `Request.Response` is inferred from `Request` type parameter, the it changes depending on the request type.
    /// - parameter request: The request to be sent.
    /// - parameter callbackQueue: The queue where the handler runs. If this parameters is `nil`, default `callbackQueue` of `Session` will be used.
    /// - parameter handler: The closure that receives result of the request.
    /// - returns: The new session task.
    @discardableResult
<<<<<<< HEAD
    open func send<Request: APIKit.Request>(_ request: Request, callbackQueue: CallbackQueue? = nil, handler: @escaping (Result<Request.Response, SessionTaskError>) -> Void = { _ in }) -> SessionTaskType? {
=======
    open func send<Req: Request>(_ request: Req, callbackQueue: CallbackQueue? = nil, handler: @escaping (Result<Req.Response, SessionTaskError>) -> Void = { _ in }) -> SessionTask? {
>>>>>>> d7212c1b
        let callbackQueue = callbackQueue ?? self.callbackQueue

        let urlRequest: URLRequest
        do {
            urlRequest = try request.buildURLRequest()
        } catch {
            callbackQueue.execute {
                handler(.failure(.requestError(error)))
            }
            return nil
        }

        let task = adapter.createTask(with: urlRequest) { data, urlResponse, error in
            let result: Result<Request.Response, SessionTaskError>

            switch (data, urlResponse, error) {
            case (_, _, let error?):
                result = .failure(.connectionError(error))

            case (let data?, let urlResponse as HTTPURLResponse, _):
                do {
                    result = .success(try request.parse(data: data as Data, urlResponse: urlResponse))
                } catch {
                    result = .failure(.responseError(error))
                }

            default:
                result = .failure(.responseError(ResponseError.nonHTTPURLResponse(urlResponse)))
            }

            callbackQueue.execute {
                handler(result)
            }
        }

        setRequest(request, forTask: task)
        task.resume()

        return task
    }

    /// Cancels requests that passes the test.
    /// - parameter requestType: The request type to cancel.
    /// - parameter test: The test closure that determines if a request should be cancelled or not.
    open func cancelRequests<Req: Request>(withType requestType: Req.Type, passingTest test: @escaping (Req) -> Bool = { _ in true }) {
        adapter.getTasks { [weak self] tasks in
            return tasks
                .filter { task in
                    if let request = self?.requestForTask(task) as Req? {
                        return test(request)
                    } else {
                        return false
                    }
                }
                .forEach { $0.cancel() }
        }
    }

<<<<<<< HEAD
    private func setRequest<Request: APIKit.Request>(_ request: Request, forTask task: SessionTaskType) {
        objc_setAssociatedObject(task, &taskRequestKey, request, .OBJC_ASSOCIATION_RETAIN_NONATOMIC)
    }

    private func requestForTask<Request: APIKit.Request>(_ task: SessionTaskType) -> Request? {
        return objc_getAssociatedObject(task, &taskRequestKey) as? Request
=======
    private func setRequest<Req: Request>(_ request: Req, forTask task: SessionTask) {
        objc_setAssociatedObject(task, &taskRequestKey, request, .OBJC_ASSOCIATION_RETAIN_NONATOMIC)
    }

    private func requestForTask<Req: Request>(_ task: SessionTask) -> Req? {
        return objc_getAssociatedObject(task, &taskRequestKey) as? Req
>>>>>>> d7212c1b
    }
}<|MERGE_RESOLUTION|>--- conflicted
+++ resolved
@@ -37,11 +37,7 @@
     /// - parameter handler: The closure that receives result of the request.
     /// - returns: The new session task.
     @discardableResult
-<<<<<<< HEAD
-    open class func send<Request: APIKit.Request>(_ request: Request, callbackQueue: CallbackQueue? = nil, handler: @escaping (Result<Request.Response, SessionTaskError>) -> Void = { _ in }) -> SessionTaskType? {
-=======
-    open class func send<Req: Request>(_ request: Req, callbackQueue: CallbackQueue? = nil, handler: @escaping (Result<Req.Response, SessionTaskError>) -> Void = { _ in }) -> SessionTask? {
->>>>>>> d7212c1b
+    open class func send<Request: APIKit.Request>(_ request: Request, callbackQueue: CallbackQueue? = nil, handler: @escaping (Result<Request.Response, SessionTaskError>) -> Void = { _ in }) -> SessionTask? {
         return sharedSession.send(request, callbackQueue: callbackQueue, handler: handler)
     }
 
@@ -59,11 +55,7 @@
     /// - parameter handler: The closure that receives result of the request.
     /// - returns: The new session task.
     @discardableResult
-<<<<<<< HEAD
-    open func send<Request: APIKit.Request>(_ request: Request, callbackQueue: CallbackQueue? = nil, handler: @escaping (Result<Request.Response, SessionTaskError>) -> Void = { _ in }) -> SessionTaskType? {
-=======
-    open func send<Req: Request>(_ request: Req, callbackQueue: CallbackQueue? = nil, handler: @escaping (Result<Req.Response, SessionTaskError>) -> Void = { _ in }) -> SessionTask? {
->>>>>>> d7212c1b
+    open func send<Request: APIKit.Request>(_ request: Request, callbackQueue: CallbackQueue? = nil, handler: @escaping (Result<Request.Response, SessionTaskError>) -> Void = { _ in }) -> SessionTask? {
         let callbackQueue = callbackQueue ?? self.callbackQueue
 
         let urlRequest: URLRequest
@@ -122,20 +114,11 @@
         }
     }
 
-<<<<<<< HEAD
-    private func setRequest<Request: APIKit.Request>(_ request: Request, forTask task: SessionTaskType) {
+    private func setRequest<Request: APIKit.Request>(_ request: Request, forTask task: SessionTask) {
         objc_setAssociatedObject(task, &taskRequestKey, request, .OBJC_ASSOCIATION_RETAIN_NONATOMIC)
     }
 
-    private func requestForTask<Request: APIKit.Request>(_ task: SessionTaskType) -> Request? {
+    private func requestForTask<Request: APIKit.Request>(_ task: SessionTask) -> Request? {
         return objc_getAssociatedObject(task, &taskRequestKey) as? Request
-=======
-    private func setRequest<Req: Request>(_ request: Req, forTask task: SessionTask) {
-        objc_setAssociatedObject(task, &taskRequestKey, request, .OBJC_ASSOCIATION_RETAIN_NONATOMIC)
-    }
-
-    private func requestForTask<Req: Request>(_ task: SessionTask) -> Req? {
-        return objc_getAssociatedObject(task, &taskRequestKey) as? Req
->>>>>>> d7212c1b
     }
 }