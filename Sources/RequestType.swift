--- conflicted
+++ resolved
@@ -32,23 +32,6 @@
     /// - Throws: ErrorType
     func configureURLRequest(URLRequest: NSMutableURLRequest) throws -> NSMutableURLRequest
 
-<<<<<<< HEAD
-    /// An object that parses body of HTTP response.
-    var responseBodyParser: ResponseBodyParser { get }
-
-    /// Validate `AnyObject` instance, which is a result of response body parse, using `AnyObject`
-    /// instance itself and `NSHTTPURLResponse`. If an error is thrown in this method, the result
-    /// of `Session.sendRequest()` turns `.Failure(.ResponseError(error))`.
-    ///
-    /// - Throws: ErrorType
-    func validateObject(object: AnyObject, URLResponse: NSHTTPURLResponse) throws -> AnyObject
-
-    /// Build `Response` instance from raw response object. This method is called after
-    /// `validateObject(:URLResponse:)` if it does not throw any error.
-=======
-    /// An object that builds body of HTTP request.
-    var requestBodyBuilder: RequestBodyBuilder { get }
-
     /// An object that parses body of HTTP response.
     var responseBodyParser: ResponseBodyParser { get }
 
@@ -60,7 +43,6 @@
 
     /// Build `Response` instance from raw response object. This method is called after
     /// `interceptObject(:URLResponse:)` if it does not throw any error.
->>>>>>> ea5e2070
     ///
     /// - Throws: ErrorType
     func responseFromObject(object: AnyObject, URLResponse: NSHTTPURLResponse) throws -> Response
@@ -103,13 +85,6 @@
         return [:]
     }
     
-<<<<<<< HEAD
-=======
-    public var requestBodyBuilder: RequestBodyBuilder {
-        return .JSON(writingOptions: [])
-    }
-
->>>>>>> ea5e2070
     public var responseBodyParser: ResponseBodyParser {
         return .JSON(readingOptions: [])
     }
@@ -118,11 +93,7 @@
         return URLRequest
     }
 
-<<<<<<< HEAD
-    func validateObject(object: AnyObject, URLResponse: NSHTTPURLResponse) throws -> AnyObject {
-=======
     func interceptObject(object: AnyObject, URLResponse: NSHTTPURLResponse) throws -> AnyObject {
->>>>>>> ea5e2070
         guard (200..<300).contains(URLResponse.statusCode) else {
             throw ResponseError.UnacceptableStatusCode(URLResponse.statusCode)
         }
@@ -141,7 +112,6 @@
             components.queryItems = queryParameters
         }
 
-<<<<<<< HEAD
         if let bodyParameters = bodyParameters {
             URLRequest.setValue(bodyParameters.contentType, forHTTPHeaderField: "Content-Type")
 
@@ -151,17 +121,6 @@
 
             case .InputStream(let inputStream):
                 URLRequest.HTTPBodyStream = inputStream
-=======
-        default:
-            if parameters.count > 0 {
-                let (contentTypeHeader, body) = try requestBodyBuilder.buildBodyFromObject(parameters)
-                URLRequest.HTTPBody = body
-                URLRequest.setValue(contentTypeHeader, forHTTPHeaderField: "Content-Type")
-            } else if let count = objectParameters.count where count > 0 {
-                let (contentTypeHeader, body) = try requestBodyBuilder.buildBodyFromObject(objectParameters)
-                URLRequest.HTTPBody = body
-                URLRequest.setValue(contentTypeHeader, forHTTPHeaderField: "Content-Type")
->>>>>>> ea5e2070
             }
         }
 
@@ -180,12 +139,7 @@
 
     public func parseData(data: NSData, URLResponse: NSHTTPURLResponse) throws -> Response {
         let parsedObject = try responseBodyParser.parseData(data)
-<<<<<<< HEAD
-        let validatedObject = try validateObject(parsedObject, URLResponse: URLResponse)
-        return try responseFromObject(validatedObject, URLResponse: URLResponse)
-=======
         let passedObject = try interceptObject(parsedObject, URLResponse: URLResponse)
         return try responseFromObject(passedObject, URLResponse: URLResponse)
->>>>>>> ea5e2070
     }
 }