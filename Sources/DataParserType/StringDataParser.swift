--- conflicted
+++ resolved
@@ -9,13 +9,8 @@
     /// The string encoding of the data.
     public let encoding: String.Encoding
 
-<<<<<<< HEAD
-    /// Returns `FormURLEncodedDataParser` with the string encoding.
+    /// Returns `StringDataParser` with the string encoding.
     public init(encoding: String.Encoding = .utf8) {
-=======
-    /// Returns `StringDataParser` with the string encoding.
-    public init(encoding: NSStringEncoding = NSUTF8StringEncoding) {
->>>>>>> f31e2714
         self.encoding = encoding
     }
 
