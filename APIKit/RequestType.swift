--- conflicted
+++ resolved
@@ -105,18 +105,15 @@
 
         default:
             do {
-<<<<<<< HEAD
                 if parameters.count > 0 {
-                    URLRequest.HTTPBody = try requestBodyBuilder.buildBodyFromObject(parameters)
+                    let (contentTypeHeader, body) = try requestBodyBuilder.buildBodyFromObject(parameters)
+                    URLRequest.HTTPBody = body
+                    URLRequest.setValue(contentTypeHeader, forHTTPHeaderField: "Content-Type")
                 } else if let count = objectParameters.count where count > 0 {
-                    URLRequest.HTTPBody = try requestBodyBuilder.buildBodyFromObject(objectParameters)
+                    let (contentTypeHeader, body) = try requestBodyBuilder.buildBodyFromObject(objectParameters)
+                    URLRequest.HTTPBody = body
+                    URLRequest.setValue(contentTypeHeader, forHTTPHeaderField: "Content-Type")
                 }
-                URLRequest.setValue(requestBodyBuilder.contentTypeHeader, forHTTPHeaderField: "Content-Type")
-=======
-                let (contentTypeHeader, body) = try requestBodyBuilder.buildBodyFromObject(parameters)
-                URLRequest.HTTPBody = body
-                URLRequest.setValue(contentTypeHeader, forHTTPHeaderField: "Content-Type")
->>>>>>> caff7b13
             } catch {
                 return .Failure(.RequestBodySerializationError(error))
             }
