import Foundation

#if APIKIT_DYNAMIC_FRAMEWORK || COCOAPODS
import LlamaKit
#endif

public let APIKitErrorDomain = "APIKitErrorDomain"

public class API {
    // configurations
    public class var baseURL: NSURL {
        fatalError("API.baseURL() must be overrided in subclasses.")
    }
    
    public class var requestBodyBuilder: RequestBodyBuilder {
        return .JSON(writingOptions: nil)
    }

    public class var responseBodyParser: ResponseBodyParser {
        return .JSON(readingOptions: nil)
    }

    public class var defaultURLSession: NSURLSession {
        return internalDefaultURLSession
    }

    public class var acceptableStatusCodes: [Int] {
        return [Int](200..<300)
    }

    private static let internalDefaultURLSession = NSURLSession(
        configuration: NSURLSessionConfiguration.defaultSessionConfiguration(),
        delegate: URLSessionDelegate(),
        delegateQueue: nil
    )

    // build NSURLRequest
    public class func URLRequest(method: Method, _ path: String, _ parameters: [String: AnyObject] = [:]) -> NSURLRequest? {
        if let components = NSURLComponents(URL: baseURL, resolvingAgainstBaseURL: true) {
            let request = NSMutableURLRequest()
            
            switch method {
            case .GET, .HEAD, .DELETE:
                components.query = URLEncodedSerialization.stringFromObject(parameters, encoding: NSUTF8StringEncoding)
                
            default:
                switch requestBodyBuilder.buildBodyFromObject(parameters) {
                case .Success(let box):
                    request.HTTPBody = box.unbox
                    
                case .Failure(let box):
                    return nil
                }
            }
            
            components.path = (components.path ?? "").stringByAppendingPathComponent(path)
            request.URL = components.URL
            request.HTTPMethod = method.rawValue
            request.setValue(requestBodyBuilder.contentTypeHeader, forHTTPHeaderField: "Content-Type")
            request.setValue(responseBodyParser.acceptHeader, forHTTPHeaderField: "Accept")
            
            return request
        } else {
            return nil
        }
    }

    // send request and build response object
    public class func sendRequest<T: Request>(request: T, URLSession: NSURLSession = defaultURLSession, handler: (Result<T.Response, NSError>) -> Void = {r in}) -> NSURLSessionDataTask? {
        let mainQueue = dispatch_get_main_queue()
        
        if let URLRequest = request.URLRequest {
            let task = URLSession.dataTaskWithRequest(URLRequest)
            
            task.request = Box(request)
            task.completionHandler = { data, URLResponse, connectionError in
                if let error = connectionError {
                    dispatch_async(mainQueue, { handler(failure(error)) })
                    return
                }
                
                let statusCode = (URLResponse as? NSHTTPURLResponse)?.statusCode ?? 0
                if !contains(self.acceptableStatusCodes, statusCode) {
                    let error: NSError = {
                        switch self.responseBodyParser.parseData(data) {
                        case .Success(let box): return self.responseErrorFromObject(box.unbox)
                        case .Failure(let box): return box.unbox
                        }
                    }()

                    dispatch_async(mainQueue) { handler(failure(error)) }
                    return
                }
                
<<<<<<< HEAD
                let mappedResponse: Result<T.Response, NSError> = self.responseBodyParser.parseData(data).flatMap { rawResponse in
                    if let response = request.responseFromObject(rawResponse) {
=======
                let mappedResponse: Result<T.Response, NSError> = self.responseBodyParser().parseData(data).flatMap { rawResponse in
                    if let response = T.responseFromObject(rawResponse) {
>>>>>>> f1370304
                        return success(response)
                    } else {
                        let userInfo = [NSLocalizedDescriptionKey: "failed to create model object from raw object."]
                        let error = NSError(domain: APIKitErrorDomain, code: 0, userInfo: userInfo)
                        return failure(error)
                    }
                }

                dispatch_async(mainQueue, { handler(mappedResponse) })
            }
            
            task.resume()

            return task
        } else {
            let userInfo = [NSLocalizedDescriptionKey: "failed to build request."]
            let error = NSError(domain: APIKitErrorDomain, code: 0, userInfo: userInfo)
            dispatch_async(mainQueue, { handler(failure(error)) })

            return nil
        }
    }
    
    public class func cancelRequest<T: Request>(requestType: T.Type, passingTest test: T -> Bool = { r in true }) {
        cancelRequest(requestType, URLSession: defaultURLSession, passingTest: test)
    }
    
    public class func cancelRequest<T: Request>(requestType: T.Type, URLSession: NSURLSession, passingTest test: T -> Bool = { r in true }) {
        URLSession.getTasksWithCompletionHandler { dataTasks, uploadTasks, downloadTasks in
            let tasks = (dataTasks + uploadTasks + downloadTasks).filter { task in
                var request: T?
                switch task {
                case let x as NSURLSessionDataTask:
                    request = x.request?.unbox as? T
                    
                case let x as NSURLSessionDownloadTask:
                    request = x.request?.unbox as? T
                    
                default:
                    break
                }
                
                if let request = request {
                    return test(request)
                } else {
                    return false
                }
            }
            
            for task in tasks {
                task.cancel()
            }
        }
    }
    
    public class func responseErrorFromObject(object: AnyObject) -> NSError {
        let userInfo = [NSLocalizedDescriptionKey: "received status code that represents error"]
        let error = NSError(domain: APIKitErrorDomain, code: 0, userInfo: userInfo)
        return error
    }
}

// MARK: - default implementation of URLSessionDelegate
public class URLSessionDelegate: NSObject, NSURLSessionDelegate, NSURLSessionDataDelegate {
    // MARK: NSURLSessionTaskDelegate
    public func URLSession(session: NSURLSession, task: NSURLSessionTask, didCompleteWithError connectionError: NSError?) {
        if let dataTask = task as? NSURLSessionDataTask {
            dataTask.completionHandler?(dataTask.responseBuffer, dataTask.response, connectionError)
        }
    }

    // MARK: NSURLSessionDataDelegate
    public func URLSession(session: NSURLSession, dataTask: NSURLSessionDataTask, didReceiveData data: NSData) {
        dataTask.responseBuffer.appendData(data)
    }
    
    public func URLSession(session: NSURLSession, dataTask: NSURLSessionDataTask, didBecomeDownloadTask downloadTask: NSURLSessionDownloadTask) {
        downloadTask.request = dataTask.request
    }
}

// MARK: - NSURLSessionTask extensions
private var taskRequestKey = 0
private var dataTaskResponseBufferKey = 0
private var dataTaskCompletionHandlerKey = 0

private extension NSURLSessionDataTask {
    // `var request: Request?` is not available in Swift 1.2
    // ("protocol can only be used as a generic constraint")
    private var request: Box<Any>? {
        get {
            return objc_getAssociatedObject(self, &taskRequestKey) as? Box<Any>
        }
        
        set {
            if let value = newValue {
                objc_setAssociatedObject(self, &taskRequestKey, value, UInt(OBJC_ASSOCIATION_RETAIN_NONATOMIC))
            } else {
                objc_setAssociatedObject(self, &taskRequestKey, nil, UInt(OBJC_ASSOCIATION_RETAIN_NONATOMIC))
            }
        }
    }
    
    private var responseBuffer: NSMutableData {
        if let responseBuffer = objc_getAssociatedObject(self, &dataTaskResponseBufferKey) as? NSMutableData {
            return responseBuffer
        } else {
            let responseBuffer = NSMutableData()
            objc_setAssociatedObject(self, &dataTaskResponseBufferKey, responseBuffer, UInt(OBJC_ASSOCIATION_RETAIN_NONATOMIC))
            return responseBuffer
        }
    }
    
    private var completionHandler: ((NSData, NSURLResponse?, NSError?) -> Void)? {
        get {
            return (objc_getAssociatedObject(self, &dataTaskCompletionHandlerKey) as? Box<(NSData, NSURLResponse?, NSError?) -> Void>)?.unbox
        }
        
        set {
            if let value = newValue  {
                objc_setAssociatedObject(self, &dataTaskCompletionHandlerKey, Box(value), UInt(OBJC_ASSOCIATION_RETAIN_NONATOMIC))
            } else {
                objc_setAssociatedObject(self, &dataTaskCompletionHandlerKey, nil, UInt(OBJC_ASSOCIATION_RETAIN_NONATOMIC))
            }
        }
    }
}

extension NSURLSessionDownloadTask {
    private var request: Box<Any>? {
        get {
            return objc_getAssociatedObject(self, &taskRequestKey) as? Box<Any>
        }
        
        set {
            if let value = newValue {
                objc_setAssociatedObject(self, &taskRequestKey, value, UInt(OBJC_ASSOCIATION_RETAIN_NONATOMIC))
            } else {
                objc_setAssociatedObject(self, &taskRequestKey, nil, UInt(OBJC_ASSOCIATION_RETAIN_NONATOMIC))
            }
        }
    }
}<|MERGE_RESOLUTION|>--- conflicted
+++ resolved
@@ -92,13 +92,8 @@
                     return
                 }
                 
-<<<<<<< HEAD
                 let mappedResponse: Result<T.Response, NSError> = self.responseBodyParser.parseData(data).flatMap { rawResponse in
-                    if let response = request.responseFromObject(rawResponse) {
-=======
-                let mappedResponse: Result<T.Response, NSError> = self.responseBodyParser().parseData(data).flatMap { rawResponse in
                     if let response = T.responseFromObject(rawResponse) {
->>>>>>> f1370304
                         return success(response)
                     } else {
                         let userInfo = [NSLocalizedDescriptionKey: "failed to create model object from raw object."]
