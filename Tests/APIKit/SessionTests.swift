import Foundation
import APIKit
import XCTest
import OHHTTPStubs
import Result

class SessionTests: XCTestCase {
    var adapter: TestSessionAdapter!
    var session: Session!

    override func setUp() {
        super.setUp()

        adapter = TestSessionAdapter()
        session = Session(adapter: adapter)
    }

    func testSuccess() {
        let dictionary = ["key": "value"]
        adapter.data = try! JSONSerialization.data(withJSONObject: dictionary, options: [])
        
        let expectation = self.expectation(description: "wait for response")
        let request = TestRequest()
        
        session.send(request) { response in
            switch response {
            case .success(let dictionary):
                XCTAssertEqual((dictionary as? [String: String])?["key"], "value")

            case .failure:
                XCTFail()
            }
            
            expectation.fulfill()
        }
        
        waitForExpectations(timeout: 1.0, handler: nil)
    }

    // MARK: Response error
    func testParseDataError() {
        adapter.data = "{\"broken\": \"json}".data(using: .utf8, allowLossyConversion: false)

        let expectation = self.expectation(description: "wait for response")
        let request = TestRequest()
        
        session.send(request) { result in
            if case .failure(let error) = result,
               case .responseError(let responseError as NSError) = error {
                XCTAssertEqual(responseError.domain, NSCocoaErrorDomain)
                XCTAssertEqual(responseError.code, 3840)
            } else {
                XCTFail()
            }
            
            expectation.fulfill()
        }
        
        waitForExpectations(timeout: 1.0, handler: nil)
    }

    func testUnacceptableStatusCodeError() {
        adapter.urlResponse = HTTPURLResponse(url: NSURL(string: "")! as URL, statusCode: 400, httpVersion: nil, headerFields: nil)

        let expectation = self.expectation(description: "wait for response")
        let request = TestRequest()
        
        session.send(request) { result in
            if case .failure(let error) = result,
               case .responseError(let responseError as ResponseError) = error,
               case .unacceptableStatusCode(let statusCode) = responseError {
                XCTAssertEqual(statusCode, 400)
            } else {
                XCTFail()
            }

            expectation.fulfill()
        }
        
        waitForExpectations(timeout: 1.0, handler: nil)
    }

    func testNonHTTPURLResponseError() {
        adapter.urlResponse = URLResponse()

        let expectation = self.expectation(description: "wait for response")
        let request = TestRequest()
        
        session.send(request) { result in
            if case .failure(let error) = result,
               case .responseError(let responseError as ResponseError) = error,
               case .nonHTTPURLResponse(let urlResponse) = responseError {
                XCTAssert(urlResponse === self.adapter.urlResponse)
            } else {
                XCTFail()
            }

            expectation.fulfill()
        }
        
        waitForExpectations(timeout: 1.0, handler: nil)
    }

    // MARK: Request error
    func testRequestError() {
        struct Error: Swift.Error {}

        let expectation = self.expectation(description: "wait for response")
        let request = TestRequest() { urlRequest in
            throw Error()
        }
        
        session.send(request) { result in
            if case .failure(let error) = result,
               case .requestError(let requestError) = error {
                XCTAssert(requestError is Error)
            } else {
                XCTFail()
            }

            expectation.fulfill()
        }
        
        waitForExpectations(timeout: 1.0, handler: nil)

    }

    // MARK: Cancel
    func testCancel() {
        let expectation = self.expectation(description: "wait for response")
        let request = TestRequest()
        
        session.send(request) { result in
            if case .failure(let error) = result,
               case .connectionError(let connectionError as NSError) = error {
                XCTAssertEqual(connectionError.code, 0)
            } else {
                XCTFail()
            }

            expectation.fulfill()
        }
        
        session.cancelRequests(with: TestRequest.self)
        
        waitForExpectations(timeout: 1.0, handler: nil)
    }

    func testCancelFilter() {
        let successExpectation = expectation(description: "wait for response")
        let successRequest = TestRequest(path: "/success")

        session.send(successRequest) { result in
            if case .failure = result {
                XCTFail()
            }

            successExpectation.fulfill()
        }

        let failureExpectation = expectation(description: "wait for response")
        let failureRequest = TestRequest(path: "/failure")

        session.send(failureRequest) { result in
            if case .success = result {
                XCTFail()
            }

            failureExpectation.fulfill()
        }
        
        session.cancelRequests(with: TestRequest.self) { request in
            return request.path == failureRequest.path
        }
        
        waitForExpectations(timeout: 1.0, handler: nil)
    }

    struct AnotherTestRequest: Request {
        typealias Response = Void

        var baseURL: URL {
            return URL(string: "https://example.com")!
        }

        var method: HTTPMethod {
            return .get
        }

        var path: String {
            return "/"
        }

        func response(from object: Any, urlResponse: HTTPURLResponse) throws -> Response {
            return ()
        }
    }

    func testCancelOtherRequest() {
        let successExpectation = expectation(description: "wait for response")
        let successRequest = AnotherTestRequest()

        session.send(successRequest) { result in
            if case .failure = result {
                XCTFail()
            }

            successExpectation.fulfill()
        }

        let failureExpectation = expectation(description: "wait for response")
        let failureRequest = TestRequest()

        session.send(failureRequest) { result in
            if case .success = result {
                XCTFail()
            }

            failureExpectation.fulfill()
        }
        
        session.cancelRequests(with: TestRequest.self)

        waitForExpectations(timeout: 1.0, handler: nil)
    }

    // MARK: Class methods
    func testSharedSession() {
        XCTAssert(Session.shared === Session.shared)
    }

    func testSubclassClassMethods() {
        class SessionSubclass: Session {
            static let testSesssion = SessionSubclass(adapter: TestSessionAdapter())

            var functionCallFlags = [String: Bool]()

            override class var shared: Session {
                return testSesssion
            }

            private override func send<Request : APIKit.Request>(_ request: Request, callbackQueue: CallbackQueue?, handler: @escaping (Result<Request.Response, SessionTaskError>) -> Void) -> SessionTask? {
                functionCallFlags[(#function)] = true
                return super.send(request)
            }

<<<<<<< HEAD
            private override func cancelRequests<Req : Request>(with requestType: Req.Type, passingTest test: @escaping (Req) -> Bool) {
=======
            private override func cancelRequests<Request : APIKit.Request>(withType requestType: Request.Type, passingTest test: @escaping (Request) -> Bool) {
>>>>>>> 3a17a000
                functionCallFlags[(#function)] = true
            }
        }

        let testSession = SessionSubclass.testSesssion
        SessionSubclass.send(TestRequest())
        SessionSubclass.cancelRequests(with: TestRequest.self)

        XCTAssertEqual(testSession.functionCallFlags["send(_:callbackQueue:handler:)"], true)
        XCTAssertEqual(testSession.functionCallFlags["cancelRequests(with:passingTest:)"], true)
    }
}<|MERGE_RESOLUTION|>--- conflicted
+++ resolved
@@ -244,11 +244,7 @@
                 return super.send(request)
             }
 
-<<<<<<< HEAD
-            private override func cancelRequests<Req : Request>(with requestType: Req.Type, passingTest test: @escaping (Req) -> Bool) {
-=======
-            private override func cancelRequests<Request : APIKit.Request>(withType requestType: Request.Type, passingTest test: @escaping (Request) -> Bool) {
->>>>>>> 3a17a000
+            private override func cancelRequests<Request : APIKit.Request>(with requestType: Request.Type, passingTest test: @escaping (Request) -> Bool) {
                 functionCallFlags[(#function)] = true
             }
         }
